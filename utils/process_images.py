#!/usr/bin/python

from __future__ import division, print_function
from collections import defaultdict
from sklearn.cluster import KMeans
from sklearn.metrics import pairwise_distances_argmin_min
from sklearn.manifold import TSNE
from multiprocessing import Pool
from six.moves import urllib
from os.path import join
from PIL import Image
from umap import UMAP
from math import ceil
import tensorflow as tf
import numpy as np
import glob
import json
import os
import re
import sys
import tarfile
import psutil
import subprocess
import argparse
import codecs

# tensorflow config
FLAGS = tf.app.flags.FLAGS
FLAGS.model_dir = '/tmp/imagenet'

def get_magick_command(cmd):
  '''
  Return the specified imagemagick command prefaced with magick if
  the user is on Windows
  '''
  if os.name == 'nt':
    return 'magick ' + cmd
<<<<<<< HEAD
=======
  return cmd

>>>>>>> dedd4fd8

def resize_thumb(args):
  '''
  Create a command line request to resize an image
  Images for all thumb sizes are created in a single call, chaining the resize steps
  '''
  img_path, idx, n_imgs, sizes, out_paths = args
  print(' * creating thumb', idx+1, 'of', n_imgs, 'at sizes', sizes)
  cmd =  get_magick_command('convert') + ' '
<<<<<<< HEAD
  cmd += '-define jpeg:size={' + str(sizes[0]) + 'x' + str(sizes[0]) + '} ' # 
=======
  cmd += '-define jpeg:size={' + str(sizes[0]) + 'x' + str(sizes[0]) + '} ' #
>>>>>>> dedd4fd8
  cmd += '"' + img_path + '" '
  cmd += '-strip '
  cmd += '-background none '
  cmd += '-gravity center '
  for i in range(0, len(sizes)):
    cmd += '-resize "' + str(sizes[i]) + 'X' + str(sizes[i]) + '>" '
    if not i == len(sizes)-1:
      cmd += "-write "
    cmd += '"' + out_paths[i] + '" '
  try:
    response = subprocess.check_output(cmd, shell=True)
    return None
  except subprocess.CalledProcessError as exc:
    return img_path


class PixPlot:
  def __init__(self, image_files, output_dir, clusters, validate_files):
    self.image_files = image_files
    self.output_dir = output_dir
    self.sizes = [16, 32, 64, 128]
    self.n_clusters = clusters
    self.errored_images = set()
    self.vector_files = []
    self.image_vectors = []
    self.method = 'umap'
    self.rewrite_image_thumbs = False
    self.rewrite_image_vectors = False
    self.rewrite_atlas_files = True
    self.validate_inputs(validate_files)
    self.create_output_dirs()
    self.create_image_thumbs()
    self.create_image_vectors()
    self.load_image_vectors()
    self.write_json()
    self.create_atlas_files()
    print('Processed output for ' + str(len(self.image_files)) + ' images')


  def validate_inputs(self, validate_files):
    '''
    Make sure the inputs are valid, and warn users if they're not
    '''
    # ensure the user provided enough input images
    if len(self.image_files) < self.n_clusters:
      print('Please provide >= ' + str(self.n_clusters) + ' images')
      print('Only ' + str(len(self.image_files)) + ' were provided')
      sys.exit()

    if not validate_files:
      print(' * Skipping image validation')
      return

    # test whether each input image can be processed
    print(' * Validating input files')
    invalid_files = []
    for i in self.image_files:
      try:
        cmd = get_magick_command('identify') + ' "' + i + '"'
        response = subprocess.check_output(cmd, shell=True)
      except:
        invalid_files.append(i)
    if invalid_files:
      message = '\n\nThe following files could not be processed:'
      message += '\n  ! ' + '\n  ! '.join(invalid_files) + '\n'
      message += 'Please remove these files and reprocess your images.'
      print(message)
      sys.exit()


  def create_output_dirs(self):
    '''
    Create each of the required output dirs
    '''
    dirs = ['image_vectors', 'atlas_files', 'thumbs']
    for i in dirs:
      self.ensure_dir_exists( join(self.output_dir, i) )
    # make subdirectories for each image thumb size
    for i in self.sizes:
      self.ensure_dir_exists( join(self.output_dir, 'thumbs', str(i) + 'px') )


  def ensure_dir_exists(self, directory):
    '''
    Create the input directory if it doesn't exist
    '''
    if not os.path.exists(directory):
      os.makedirs(directory)


  def create_image_thumbs(self):
    '''
    Create output thumbs in 32px, 64px, and 128px
    '''
    print(' * Creating image thumbs')
    resize_args = []
    n_thumbs = len(self.image_files)
    print(' * creating px thumbs')
    for c, j in enumerate(self.image_files):
      sizes = []
      out_paths = []
      for i in sorted(self.sizes, key=int, reverse=True):
        out_dir = join(self.output_dir, 'thumbs', str(i) + 'px')
        out_path = join( out_dir, self.get_filename(j) + '.jpg' )
        if os.path.exists(out_path) and not self.rewrite_image_thumbs:
          continue
        sizes.append(i)
        out_paths.append(out_path)
      if len(sizes) > 0:
        resize_args.append([j, c, n_thumbs, sizes, out_paths])

    pool = Pool()
    for result in pool.imap(resize_thumb, resize_args):
      if result:
        self.errored_images.add( self.get_filename(result) )


  def create_image_vectors(self):
    '''
    Create one image vector for each input file
    '''
    self.download_inception()
    self.create_tf_graph()

    print(' * Creating image vectors')
    with tf.Session() as sess:
      for image_index, image in enumerate(self.image_files):
        try:
          print(' * processing image', image_index+1, 'of', len(self.image_files))
          outfile_name = os.path.basename(image) + '.npy'
          out_path = join(self.output_dir, 'image_vectors', outfile_name)
          if os.path.exists(out_path) and not self.rewrite_image_vectors:
            continue
          # save the penultimate inception tensor/layer of the current image
          with tf.gfile.FastGFile(image, 'rb') as f:
            data = {'DecodeJpeg/contents:0': f.read()}
            feature_tensor = sess.graph.get_tensor_by_name('pool_3:0')
            feature_vector = np.squeeze( sess.run(feature_tensor, data) )
            np.save(out_path, feature_vector)
          # close the open files
          for open_file in psutil.Process().open_files():
            file_handler = getattr(open_file, 'fd')
            os.close(file_handler)
        except Exception as exc:
          self.errored_images.add( self.get_filename(image) )
          print(' * image', image, 'hit a snag', exc)


  def get_filename(self, path):
    '''
    Return the root filename of `path` without file extension
    '''
    return os.path.splitext( os.path.basename(path) )[0]


  def download_inception(self):
    '''
    Download the inception model to FLAGS.model_dir
    '''
    print(' * Verifying inception model availability')
    inception_path = 'http://download.tensorflow.org/models/image/imagenet/inception-2015-12-05.tgz'
    dest_directory = FLAGS.model_dir
    self.ensure_dir_exists(dest_directory)
    filename = inception_path.split('/')[-1]
    filepath = join(dest_directory, filename)
    if not os.path.exists(filepath):
      def progress(count, block_size, total_size):
        percent = float(count * block_size) / float(total_size) * 100.0
        sys.stdout.write('\r>> Downloading %s %.1f%%' % (filename, percent))
        sys.stdout.flush()
      filepath, _ = urllib.request.urlretrieve(inception_path, filepath, progress)
    tarfile.open(filepath, 'r:gz').extractall(dest_directory)


  def create_tf_graph(self):
    '''
    Create a graph from the saved graph_def.pb
    '''
    print(' * Creating tf graph')
    graph_path = join(FLAGS.model_dir, 'classify_image_graph_def.pb')
    with tf.gfile.FastGFile(graph_path, 'rb') as f:
      graph_def = tf.GraphDef()
      graph_def.ParseFromString(f.read())
      _ = tf.import_graph_def(graph_def, name='')


  def get_2d_image_positions(self):
    '''
    Create a 2d embedding of the image vectors
    '''
    print(' * Calculating 2D image positions')
    model = self.build_model(self.image_vectors)
    return self.get_image_positions(model)


  def load_image_vectors(self):
    '''
    Return all image vectors
    '''
    print(' * Loading image vectors')
    self.vector_files = glob.glob( join(self.output_dir, 'image_vectors', '*') )
    for c, i in enumerate(self.vector_files):
      self.image_vectors.append(np.load(i))
      print(' * loaded', c+1, 'of', len(self.vector_files), 'image vectors')


  def build_model(self, image_vectors):
    '''
    Build a 2d projection of the `image_vectors`
    '''
    print(' * Building 2D projection')
    if self.method == 'tsne':
      model = TSNE(n_components=2, random_state=0)
      np.set_printoptions(suppress=True)
      return model.fit_transform( np.array(image_vectors) )

    elif self.method == 'umap':
      model = UMAP(n_neighbors=25, min_dist=0.00001, metric='correlation')
      return model.fit_transform( np.array(image_vectors) )


  def limit_float(self, f):
    '''
    Limit the float point precision of f
    '''
    return int(f*10000)/10000


  def get_image_positions(self, fit_model):
    '''
    Write a JSON file that indicates the 2d position of each image
    '''
    print(' * Writing JSON file')
    image_positions = []
    for c, i in enumerate(fit_model):
      img = self.get_filename(self.vector_files[c])
      if img in self.errored_images:
        continue
      thumb_path = join(self.output_dir, 'thumbs', '32px', img)
      with Image.open(thumb_path) as image:
        width, height = image.size
      # Add the image name, x offset, y offset
      image_positions.append([
        os.path.splitext(os.path.basename(img))[0],
        int(i[0] * 100),
        int(i[1] * 100),
        width,
        height
      ])
    return image_positions


  def get_centroids(self):
    '''
    Use KMeans clustering to find n centroid images
    that represent the center of an image cluster
    '''
    print(' * Calculating ' + str(self.n_clusters) + ' clusters')
    model = KMeans(n_clusters=self.n_clusters)
    X = np.array(self.image_vectors)
    fit_model = model.fit(X)
    centroids = fit_model.cluster_centers_
    # find the points closest to the cluster centroids
    closest, _ = pairwise_distances_argmin_min(centroids, X)
    centroid_paths = [self.vector_files[i] for i in closest]
    centroid_json = []
    for c, i in enumerate(centroid_paths):
      centroid_json.append({
        'img': self.get_filename(i),
        'label': 'Cluster ' + str(c+1)
      })
    return centroid_json


  def write_json(self):
    '''
    Write a JSON file with image positions, the number of atlas files
    in each size, and the centroids of the k means clusters
    '''
    print(' * Writing main JSON plot data file')
    out_path = join(self.output_dir, 'plot_data.json')
    with open(out_path, 'w') as out:
      json.dump({
        'centroids': self.get_centroids(),
        'positions': self.get_2d_image_positions(),
        'atlas_counts': self.get_atlas_counts(),
      }, out)


  def get_atlas_counts(self):
    file_count = len(self.vector_files)
    return {
      '32px': ceil( file_count / (64**2) ),
      '64px': ceil( file_count / (32**2) )
    }


  def create_atlas_files(self):
    '''
    Create image atlas files in each required size
    '''
    print(' * Creating atlas files')
    atlas_group_imgs = []
    for thumb_size in self.sizes[1:-1]:
      # identify the images for this atlas group
      atlas_thumbs = self.get_atlas_thumbs(thumb_size)
      atlas_group_imgs.append(len(atlas_thumbs))
      self.write_atlas_files(thumb_size, atlas_thumbs)
    # assert all image atlas files have the same number of images
    assert all(i == atlas_group_imgs[0] for i in atlas_group_imgs)


  def get_atlas_thumbs(self, thumb_size):
    thumbs = []
    thumb_dir = join(self.output_dir, 'thumbs', str(thumb_size) + 'px')
    with open(join(self.output_dir, 'plot_data.json')) as f:
      for i in json.load(f)['positions']:
        thumbs.append( join(thumb_dir, i[0] + '.jpg') )
    return thumbs


  def write_atlas_files(self, thumb_size, image_thumbs):
    '''
    Given a thumb_size (int) and image_thumbs [file_path],
    write the total number of required atlas files at this size
    '''
    if not self.rewrite_atlas_files:
      return

    # build a directory for the atlas files
    out_dir = join(self.output_dir, 'atlas_files', str(thumb_size) + 'px')
    self.ensure_dir_exists(out_dir)

    # specify number of columns in a 2048 x 2048px texture
    atlas_cols = 2048/thumb_size

    # subdivide the image thumbs into groups
    atlas_image_groups = self.subdivide(image_thumbs, atlas_cols**2)

    # generate a directory for images at this size if it doesn't exist
    for idx, atlas_images in enumerate(atlas_image_groups):
      print(' * creating atlas', idx + 1, 'at size', thumb_size)
      out_path = join(out_dir, 'atlas-' + str(idx) + '.jpg')
      # write a file containing a list of images for the current montage
      tmp_file_path = join(self.output_dir, 'images_to_montage.txt')
      with codecs.open(tmp_file_path, 'w', encoding='utf-8') as out:
        # python 2
        try:
          out.write('\n'.join(map('"{0}"'.decode('utf-8').format, atlas_images)))
        # python 3
        except AttributeError:
          out.write('\n'.join(map('"{0}"'.format, atlas_images)))

      # build the imagemagick command to montage the images
      cmd =  get_magick_command('montage') + ' @' + tmp_file_path + ' '
      cmd += '-background none '
      cmd += '-size ' + str(thumb_size) + 'x' + str(thumb_size) + ' '
      cmd += '-geometry ' + str(thumb_size) + 'x' + str(thumb_size) + '+0+0 '
      cmd += '-tile ' + str(atlas_cols) + 'x' + str(atlas_cols) + ' '
      cmd += '-quality 85 '
      cmd += '-sampling-factor 4:2:0 '
      cmd += '"' + out_path + '"'
      os.system(cmd)

    # delete the last images to montage file
    try:
      os.remove(tmp_file_path)
    except Exception:
      pass


  def subdivide(self, l, n):
    '''
    Return n-sized sublists from iterable l
    '''
    n = int(n)
    for i in range(0, len(l), n):
      yield l[i:i + n]


if __name__ == '__main__':
  parser = argparse.ArgumentParser(description='Cluster similar images.')
  parser.add_argument('images', metavar='I', type=str, nargs='+',
    help='images to visualize')
  parser.add_argument('--clusters', '-c', dest='clusters', type=int, nargs='?',
    default=20, help='clusters to calculate (default: 20)')
  parser.add_argument('--skip_validation', '-s', dest='validate_files',
    action='store_const', const=False, default=True,
    help='skip image validation (useful if all images are known to be valid)')
  parser.add_argument('--output_folder', '-o', dest='output_folder',
    type=str, nargs='?', default='output',
    help='output folder for the generated data (default: "output")')

  args = parser.parse_args()
  if len(args.images) == 1:
     # We guess a single arg is a glob pattern for backwards compatibility
    pattern=args.images[0]
    args.images = glob.glob(pattern)
    if len(args.images) == 0:
      args.images = [pattern]

  print(' * creating PixPlot outputs with ' + str(args.clusters) +
    ' clusters for ' + str(len(args.images)) +
    ' images to folder ' + args.output_folder)

  PixPlot(image_files=args.images, output_dir=args.output_folder,
    clusters=args.clusters, validate_files=args.validate_files)<|MERGE_RESOLUTION|>--- conflicted
+++ resolved
@@ -35,11 +35,8 @@
   '''
   if os.name == 'nt':
     return 'magick ' + cmd
-<<<<<<< HEAD
-=======
   return cmd
 
->>>>>>> dedd4fd8
 
 def resize_thumb(args):
   '''
@@ -49,11 +46,7 @@
   img_path, idx, n_imgs, sizes, out_paths = args
   print(' * creating thumb', idx+1, 'of', n_imgs, 'at sizes', sizes)
   cmd =  get_magick_command('convert') + ' '
-<<<<<<< HEAD
-  cmd += '-define jpeg:size={' + str(sizes[0]) + 'x' + str(sizes[0]) + '} ' # 
-=======
   cmd += '-define jpeg:size={' + str(sizes[0]) + 'x' + str(sizes[0]) + '} ' #
->>>>>>> dedd4fd8
   cmd += '"' + img_path + '" '
   cmd += '-strip '
   cmd += '-background none '
