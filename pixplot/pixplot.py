--- conflicted
+++ resolved
@@ -78,7 +78,6 @@
   from sklearn.cluster import KMeans
   cluster_method = 'kmeans'
 
-<<<<<<< HEAD
 try:
   from cuml.manifold.umap import UMAP
   print(timestamp(), 'Using cuml UMAP')
@@ -96,8 +95,6 @@
 except:
   pose_ready = False
 
-=======
->>>>>>> 6448038b
 # handle dynamic GPU memory allocation
 tf_config = tf.compat.v1.ConfigProto()
 tf_config.gpu_options.allow_growth = True
